/*
 * This file is part of the Multivariate Splines library.
 * Copyright (C) 2012 Bjarne Grimstad (bjarne.grimstad@gmail.com)
 *
 * This Source Code Form is subject to the terms of the Mozilla Public
 * License, v. 2.0. If a copy of the MPL was not distributed with this
 * file, You can obtain one at http://mozilla.org/MPL/2.0/.
*/


#include "bspline.h"
#include "include/bsplinebasis.h"
#include "include/mykroneckerproduct.h"
#include "unsupported/Eigen/KroneckerProduct"
#include "include/linearsolvers.h"

#include <iostream>

namespace MultivariateSplines
{

// Constructor for explicitly given multivariate B-splines
BSpline::BSpline(DenseMatrix coefficients, std::vector< std::vector<double> > knotSequences, std::vector<unsigned int> basisDegrees)
    : coefficients(coefficients)
{
    numVariables = knotSequences.size();
    assert(coefficients.rows() == 1);

    basis = BSplineBasis(knotSequences, basisDegrees, KnotVectorType::EXPLICIT);

    computeKnotAverages();

    init();

    checkControlPoints();
}

// Constructors for interpolation of samples in DataTable
BSpline::BSpline(const DataTable &samples, BSplineType type = BSplineType::CUBIC_FREE)
{
    // Check data
    assert(samples.isGridComplete());

    numVariables = samples.getNumVariables();

    std::vector< std::vector<double> > xdata = samples.getTableX();

    // Set multivariate basis
    if(type == BSplineType::LINEAR)
    {
        std::vector<unsigned int> basisDegrees(samples.getNumVariables(), 1);
        basis = BSplineBasis(xdata, basisDegrees, KnotVectorType::FREE);
    }
    else if(type == BSplineType::QUADRATIC_FREE)
    {
        std::vector<unsigned int> basisDegrees(samples.getNumVariables(), 2);
        basis = BSplineBasis(xdata, basisDegrees, KnotVectorType::FREE);
    }
    else if(type == BSplineType::CUBIC_FREE)
    {
        std::vector<unsigned int> basisDegrees(samples.getNumVariables(), 3);
        basis = BSplineBasis(xdata, basisDegrees, KnotVectorType::FREE);
    }
    else
    {
        // Default is CUBIC_FREE
        std::vector<unsigned int> basisDegrees(samples.getNumVariables(), 3);
        basis = BSplineBasis(xdata, basisDegrees, KnotVectorType::FREE);
    }

    // Calculate control points
    computeControlPoints(samples);

    init();

    checkControlPoints();
}

void BSpline::init()
{
    bool initialKnotRefinement = false;
    if(initialKnotRefinement)
    {
        refineKnotSequences();
        checkControlPoints();
    }
}

double BSpline::eval(DenseVector &x) const
{
    if(!valueInsideDomain(x))
    {
<<<<<<< HEAD
        throw Exception("BSpline::eval: Tried to evaluate B-spline outside its domain!");
=======
        cout << "Tried to evaluate B-spline outside its domain!" << endl;
        cout << x << endl;
        return 0.0;
        // TODO: throw exception
>>>>>>> d020e83a
    }

    SparseVector tensorvalues = basis.eval(x);
    DenseVector y = coefficients*tensorvalues;
    return y(0);
}

/*
 * Returns the Jacobian evaluated at x.
 * The Jacobian is an 1 x n matrix,
 * where n is the dimension of x.
 */
DenseMatrix BSpline::evalJacobian(DenseVector &x) const
{
    if(valueInsideDomain(x))
    {
//        Timer timer;
//        timer.start();

        DenseMatrix Bi = basis.evalBasisJacobianOld(x);
//        timer.stop();
//        cout << "Time old Jacobian: " << timer.getMicroSeconds() << endl;
//        timer.reset();
//        timer.start();
//        SparseMatrix Ji = basis.evaluateBasisJacobian(x);
//        timer.stop();
//        cout << "Time new Jacobian: " << timer.getMicroSeconds() << endl;
        // New Jacobian is about 5 times slower at this point...

//        // Test difference in Jacobians
//        DenseMatrix dJ = Bi - Ji;
//        DenseVector errorVec = dJ.rowwise().maxCoeff();
//        DenseVector error = errorVec.colwise().maxCoeff();

//        if (abs(error(0)) > 1e-10) cout << "NOTABLE DIFFERENCE IN JACOBIANS: " << abs(error(0)) << endl;
//        cout << abs(error(0)) << endl;
//        assert(abs(error(0)) < 1e-10);

        return coefficients*Bi;
    }
    else
    {
#ifndef NDEBUG
        std::cout << "Warning: evaluating Jacobian outside domain!" << std::endl;
#endif // NDEBUG
        DenseMatrix y;
        y.setZero(1, numVariables);
        return y;
    }
}

/*
 * Returns the Hessian evaluated at x.
 * The Hessian is an n x n matrix,
 * where n is the dimension of x.
 */
DenseMatrix BSpline::evalHessian(DenseVector &x) const
{
    if(valueInsideDomain(x))
    {
        DenseMatrix H;
        H.setZero(1,1);
        DenseMatrix identity = DenseMatrix::Identity(numVariables,numVariables);
        DenseMatrix caug;
        caug = kroneckerProduct(identity, coefficients);
        DenseMatrix DB = basis.evalBasisHessian(x);
        H = caug*DB;
        return H;
    }
    else
    {
#ifndef NDEBUG
        std::cout << "Warning: evaluating Hessian outside domain!" << std::endl;
#endif // NDEBUG

        DenseMatrix y;
        y.setZero(numVariables, numVariables);
        return y;
    }
}

std::vector< std::vector<double> > BSpline::getKnotVectors() const
{
    return basis.getKnotVectors();
}

std::vector<double> BSpline::getDomainUpperBound() const
{
    return basis.getSupportUpperBound();
}

std::vector<double> BSpline::getDomainLowerBound() const
{
    return basis.getSupportLowerBound();
}

DenseMatrix BSpline::getControlPoints() const
{
    int nc = coefficients.cols();
    DenseMatrix controlPoints(numVariables + 1, nc);

    controlPoints.block(0,          0, numVariables,   nc) = knotaverages;
    controlPoints.block(numVariables,  0, 1,           nc) = coefficients;

    return controlPoints;
}

void BSpline::setControlPoints(DenseMatrix &controlPoints)
{
    assert(controlPoints.rows() == numVariables + 1);
    int nc = controlPoints.cols();

    knotaverages = controlPoints.block(0,          0, numVariables,    nc);
    coefficients = controlPoints.block(numVariables,  0, 1,            nc);

    checkControlPoints();
}

bool BSpline::checkControlPoints() const
{
    assert(coefficients.cols() == knotaverages.cols());
    assert(knotaverages.rows() == numVariables);
    assert(coefficients.rows() == 1);
    return true;
}

bool BSpline::valueInsideDomain(DenseVector x) const
{
    return basis.valueInsideSupport(x);
}

bool BSpline::reduceDomain(std::vector<double> lb, std::vector<double> ub, bool regularKnotsequences, bool refineKnotsequences)
{
    if(lb.size() != numVariables || ub.size() != numVariables)
        return false;

    std::vector<double> sl = basis.getSupportLowerBound();
    std::vector<double> su = basis.getSupportUpperBound();

    bool isStrictSubset = false;
    double minDistance = 0; //1e-6; // TODO: Set to zero, B-spline constraint class is responsible

    for(unsigned int dim = 0; dim < numVariables; dim++)
    {
        if(ub.at(dim) - lb.at(dim) < minDistance)
        {
            throw Exception("BSpline::reduceDomain: Cannot reduce B-spline domain: inconsistent bounds!");
        }
        if(su.at(dim) - ub.at(dim) > minDistance)
        {
            isStrictSubset = true;
            su.at(dim) = ub.at(dim);
        }

        if(lb.at(dim) - sl.at(dim) > minDistance)
        {
            isStrictSubset = true;
            sl.at(dim) = lb.at(dim);
        }
    }

    if(isStrictSubset)
    {
        if (regularKnotsequences && !regularSequences(sl, su))
        {
            throw Exception("BSpline::reduceDomain: Failed to regularize knot vectors!");
        }

        // Remove knots and control points that are unsupported with the new bounds
        if(!removeUnsupportedBasisFunctions(sl, su))
        {
            throw Exception("BSpline::reduceDomain: Failed to remove unsupported basis functions!");
        }

        // Refine knots
        if(refineKnotsequences && !refineKnotSequences())
        {
            throw Exception("BSpline::reduceDomain: Failed to refine knot vectors!");
        }
    }

    return true;
}

// Computes knot averages: assumes that basis is initialized!
void BSpline::computeKnotAverages()
{
    // Calculate knot averages for each knot vector
    std::vector< DenseVector > knotAverages;
    for(unsigned int i = 0; i < numVariables; i++)
    {
        std::vector<double> knots = basis.getKnotVector(i);
        DenseVector mu; mu.setZero(basis.numBasisFunctions(i));

        for (unsigned int j = 0; j < basis.numBasisFunctions(i); j++)
        {
            double knotAvg = 0;
            for (unsigned int k = j+1; k <= j+basis.getBasisDegree(i); k++)
            {
                knotAvg += knots.at(k);
            }
            mu(j) = knotAvg/basis.getBasisDegree(i);
        }
        knotAverages.push_back(mu);
    }

    // Calculate vectors of ones (with same length as corresponding knot average vector)
    std::vector<DenseVector> knotOnes;
    for(unsigned int i = 0; i < numVariables; i++)
    {
        DenseVector ones;
        ones.setOnes(knotAverages.at(i).rows());
        knotOnes.push_back(ones);
    }

    // Fill knot average matrix one row at the time
    // NOTE: Must have same pattern as samples in DataTable
    // TODO: Use DataTable to achieve the same pattern
    knotaverages.resize(numVariables, basis.numBasisFunctions());

    for(unsigned int i = 0; i < numVariables; i++)
    {
        DenseMatrix mu_ext(1,1); mu_ext(0,0) = 1;
        for (unsigned int j = 0; j < numVariables; j++)
        {
            DenseMatrix temp = mu_ext;
            if(i == j)
                mu_ext = Eigen::kroneckerProduct(temp, knotAverages.at(j));
            else
                mu_ext = Eigen::kroneckerProduct(temp, knotOnes.at(j));
        }
        assert(mu_ext.rows() == basis.numBasisFunctions());
        knotaverages.block(i,0,1,basis.numBasisFunctions()) = mu_ext.transpose();
    }


    assert(knotaverages.rows() == numVariables && knotaverages.cols() == basis.numBasisFunctions());
}

void BSpline::computeControlPoints(const DataTable &samples)
{
    /* Setup and solve equations Ac = b,
     * A = basis functions at sample x-values,
     * b = sample y-values when calculating control coefficients,
     * b = sample x-values when calculating knot averages
     * c = control coefficients or knot averages.
     */
    SparseMatrix A;
    computeBasisFunctionMatrix(samples, A);

    DenseMatrix Bx, By;
    controlPointEquationRHS(samples, Bx, By);

    DenseMatrix Cx, Cy;

    int numEquations = A.rows();
    int maxNumEquations = pow(2,10);

    bool solveAsDense = (numEquations < maxNumEquations);

    if(!solveAsDense)
    {
#ifndef NDEBUG
        std::cout << "Computing B-spline control points using sparse solver." << std::endl;
#endif // NDEBUG

        SparseLU s;
        bool successfulSolve = (s.solve(A,Bx,Cx) && s.solve(A,By,Cy));

        solveAsDense = !successfulSolve;
    }

    if(solveAsDense)
    {
#ifndef NDEBUG
        std::cout << "Computing B-spline control points using dense solver." << std::endl;
#endif // NDEBUG

        DenseMatrix Ad = A.toDense();
        DenseQR s;
        bool successfulSolve = (s.solve(Ad,Bx,Cx) && s.solve(Ad,By,Cy));
        if(!successfulSolve)
        {
            throw Exception("BSpline::computeControlPoints: Failed to solve for B-spline coefficients.");
        }
    }

    coefficients = Cy.transpose();
    knotaverages = Cx.transpose();
}

void BSpline::computeBasisFunctionMatrix(const DataTable &samples, SparseMatrix &A) const
{
    unsigned int numVariables = samples.getNumVariables();
    unsigned int numSamples = samples.getNumSamples();

    int nnzPrCol = basis.supportedPrInterval();

    A.resize(numSamples, basis.numBasisFunctions());
    A.reserve(DenseVector::Constant(numSamples, nnzPrCol)); // TODO: should reserve nnz per row!

    int i = 0;
    for(auto it = samples.cbegin(); it != samples.cend(); ++it, ++i)
    {
        DenseVector xi(numVariables);
        std::vector<double> xv = it->getX();
        for(unsigned int j = 0; j < numVariables; ++j)
        {
            xi(j) = xv.at(j);
        }

        SparseVector basisValues = basis.eval(xi);

        for (SparseVector::InnerIterator it2(basisValues); it2; ++it2)
        {
            A.insert(i,it2.index()) = it2.value();
        }
    }

    A.makeCompressed();
}

void BSpline::controlPointEquationRHS(const DataTable &samples, DenseMatrix &Bx, DenseMatrix &By) const
{
    unsigned int numVariables = samples.getNumVariables();
    unsigned int numSamples = samples.getNumSamples();

    Bx.resize(numSamples, numVariables);
    By.resize(numSamples, 1);

    int i = 0;
    for(auto it = samples.cbegin(); it != samples.cend(); ++it, ++i)
    {
        std::vector<double> x = it->getX();

        for(unsigned int j = 0; j < x.size(); ++j)
        {
            Bx(i,j) = x.at(j);
        }

        By(i,0) = it->getY();
    }
}

bool BSpline::insertKnots(double tau, unsigned int dim, unsigned int multiplicity)
{
    // Test multiplicity at knot
    if(basis.getKnotMultiplicity(dim, tau) + multiplicity > basis.getBasisDegree(dim) + 1)
        return false;

    // Insert knots and compute knot insertion matrix
    SparseMatrix A;
    if(!basis.insertKnots(A, tau, dim, multiplicity))
        return false;

    // Update control points
    assert(A.cols() == coefficients.cols());
    coefficients = coefficients*A.transpose();
    knotaverages = knotaverages*A.transpose();

    return true;
}

bool BSpline::refineKnotSequences()
{
    // Compute knot insertion matrix
    SparseMatrix A;
    if(!basis.refineKnots(A))
        return false;

    // Update control points
    assert(A.cols() == coefficients.cols());
    coefficients = coefficients*A.transpose();
    knotaverages = knotaverages*A.transpose();

    return true;
}

// NOTE: Do this lower in the hierarchy so that all knots can be added at once
bool BSpline::regularSequences(std::vector<double> &lb, std::vector<double> &ub)
{
//    assert(checkBsplinedata(knotsequences, controlpoints));
    // Add and remove controlpoints and knots to make the b-spline p-regular with support [lb, ub]
    if(!(lb.size() == numVariables && ub.size() == numVariables))
        return false;

    for(unsigned int dim = 0; dim < numVariables; dim++)
    {
        unsigned int multiplicityTarget = basis.getBasisDegree(dim) + 1;

        // Inserting many knots at the time (to save number of B-spline coefficient calculations)
        // NOTE: This method generates knot insertion matrices with more nonzero elements than
        // the method that inserts one knot at the time. This causes the preallocation of
        // kronecker product matrices to become too small and the speed deteriorates drastically
        // in higher dimensions because reallocation is necessary. This can be prevented by
        // precomputing the number of nonzeros when preallocating memory (see myKroneckerProduct).
        int numKnotsLB = multiplicityTarget - basis.getKnotMultiplicity(dim, lb.at(dim));
        if(numKnotsLB > 0)
        {
            if (!insertKnots(lb.at(dim), dim, numKnotsLB))
                return false;
        }

        int numKnotsUB = multiplicityTarget - basis.getKnotMultiplicity(dim, ub.at(dim));
        if(numKnotsUB > 0)
        {
            if (!insertKnots(ub.at(dim), dim, numKnotsUB))
                return false;
        }

        // Old insertion method: inserts one knot at the time
//        while (basis.getKnotMultiplicity(dim, lb.at(dim)) < multiplicityTarget)
//        {
//            insertKnots(lb.at(dim), dim);
//        }

//        while (basis.getKnotMultiplicity(dim, ub.at(dim)) < multiplicityTarget)
//        {
//            insertKnots(ub.at(dim), dim);
//        }
    }

//    assert(checkBsplinedata(knotsequences, controlpoints));
    return true;
}

bool BSpline::removeUnsupportedBasisFunctions(std::vector<double> &lb, std::vector<double> &ub)
{
    assert(lb.size() == numVariables);
    assert(ub.size() == numVariables);

    SparseMatrix A;
    if(!basis.reduceSupport(lb, ub, A))
        return false;

    if(coefficients.cols() != A.rows())
        return false;

    // Remove unsupported control points (basis functions)
    coefficients = coefficients*A;
    knotaverages = knotaverages*A;

    return true;
}

} // namespace MultivariateSplines<|MERGE_RESOLUTION|>--- conflicted
+++ resolved
@@ -90,14 +90,12 @@
 {
     if(!valueInsideDomain(x))
     {
-<<<<<<< HEAD
+#ifndef NDEBUG
+        std::cout << "Tried to evaluate B-spline outside its domain!" << std::endl;
+        std::cout << x << std::endl;
+#endif // NDEBUG
+
         throw Exception("BSpline::eval: Tried to evaluate B-spline outside its domain!");
-=======
-        cout << "Tried to evaluate B-spline outside its domain!" << endl;
-        cout << x << endl;
-        return 0.0;
-        // TODO: throw exception
->>>>>>> d020e83a
     }
 
     SparseVector tensorvalues = basis.eval(x);
